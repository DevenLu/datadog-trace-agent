--- conflicted
+++ resolved
@@ -170,7 +170,6 @@
 	// TODO: get the real tagStats related to this trace payload.
 	ts := a.Receiver.stats.GetTagStats(info.Tags{})
 
-<<<<<<< HEAD
 	var samplers []*Sampler
 	priority, ok := root.Metrics[samplingPriorityKey]
 	if a.conf.ScorePriority0Traces {
@@ -204,24 +203,6 @@
 			priorityPtr = &ts.TracesPriority1
 		} else {
 			priorityPtr = &ts.TracesPriority2
-=======
-	// We choose the sampler dynamically, depending on trace content,
-	// it has a sampling priority info (wether 0 or 1 or more) we respect
-	// this by using priority sampler. Else, use default score sampler.
-	s := a.ScoreSampler
-	priorityPtr := &ts.TracesPriorityNone
-	if a.PrioritySampler != nil {
-		if priority, ok := root.Metrics[samplingPriorityKey]; ok {
-			s = a.PrioritySampler
-
-			if priority == 0 {
-				priorityPtr = &ts.TracesPriority0
-			} else if priority == 1 {
-				priorityPtr = &ts.TracesPriority1
-			} else {
-				priorityPtr = &ts.TracesPriority2
-			}
->>>>>>> 7d6b1567
 		}
 	}
 	atomic.AddInt64(priorityPtr, 1)
