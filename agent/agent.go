package main

import (
	"sync/atomic"
	"time"

	log "github.com/cihub/seelog"

	"github.com/DataDog/datadog-trace-agent/config"
	"github.com/DataDog/datadog-trace-agent/filters"
	"github.com/DataDog/datadog-trace-agent/info"
	"github.com/DataDog/datadog-trace-agent/model"
	"github.com/DataDog/datadog-trace-agent/quantizer"
	"github.com/DataDog/datadog-trace-agent/sampler"
	"github.com/DataDog/datadog-trace-agent/watchdog"
	"github.com/DataDog/datadog-trace-agent/writer"
)

const (
	processStatsInterval = time.Minute
	samplingPriorityKey  = "_sampling_priority_v1"
)

type processedTrace struct {
	Trace         model.Trace
	WeightedTrace model.WeightedTrace
	Root          *model.Span
	Env           string
	Sublayers     []model.SublayerValue
}

func (pt *processedTrace) weight() float64 {
	if pt.Root == nil {
		return 1.0
	}
	return pt.Root.Weight()
}

// Agent struct holds all the sub-routines structs and make the data flow between them
type Agent struct {
	Receiver        *HTTPReceiver
	Concentrator    *Concentrator
	Filters         []filters.Filter
	ScoreSampler    *Sampler
	PrioritySampler *Sampler
	TraceWriter     *writer.TraceWriter
	ServiceWriter   *writer.ServiceWriter
	StatsWriter     *writer.StatsWriter

	// config
	conf    *config.AgentConfig
	dynConf *config.DynamicConfig

	// Used to synchronize on a clean exit
	exit chan struct{}

	die func(format string, args ...interface{})
}

// NewAgent returns a new Agent object, ready to be started
func NewAgent(conf *config.AgentConfig, exit chan struct{}) *Agent {
	dynConf := config.NewDynamicConfig()

	// inter-component channels
	rawTraceChan := make(chan model.Trace, 5000) // about 1000 traces/sec for 5 sec, TODO: move to *model.Trace
	sampledTraceChan := make(chan *model.Trace)
	statsChan := make(chan []model.StatsBucket)
	serviceChan := make(chan model.ServicesMetadata, 50)

	// create components
	r := NewHTTPReceiver(conf, dynConf, rawTraceChan, serviceChan)
	c := NewConcentrator(
		conf.ExtraAggregators,
		conf.BucketInterval.Nanoseconds(),
		statsChan,
	)
	f := filters.Setup(conf)
<<<<<<< HEAD
	ss := NewScoreEngine(conf)
	ps := NewPriorityEngine(conf, dynConf)
=======

	ss := NewScoreSampler(conf, sampledTraceChan)
	var ps *Sampler
	if conf.PrioritySampling {
		// Use priority sampling for distributed tracing only if conf says so
		// TODO: remove the option once comfortable ; as it is true by default.
		ps = NewPrioritySampler(conf, dynConf, sampledTraceChan)
	}
	tw := writer.NewTraceWriter(conf, sampledTraceChan)
	sw := writer.NewStatsWriter(conf, statsChan)
	svcW := writer.NewServiceWriter(conf, serviceChan)
>>>>>>> 33b1bab3

	// wire components together
	tw.InTraces = sampledTraceChan
	sw.InStats = statsChan
	svcW.InServices = serviceChan

	return &Agent{
		Receiver:        r,
		Concentrator:    c,
		Filters:         f,
		ScoreSampler:    ss,
		PrioritySampler: ps,
		TraceWriter:     tw,
		StatsWriter:     sw,
		ServiceWriter:   svcW,
		conf:            conf,
		dynConf:         dynConf,
		exit:            exit,
		die:             die,
	}
}

// Run starts routers routines and individual pieces then stop them when the exit order is received
func (a *Agent) Run() {
	// it's really important to use a ticker for this, and with a not too short
	// interval, for this is our garantee that the process won't start and kill
	// itself too fast (nightmare loop)
	watchdogTicker := time.NewTicker(a.conf.WatchdogInterval)
	defer watchdogTicker.Stop()

	// update the data served by expvar so that we don't expose a 0 sample rate
	info.UpdatePreSampler(*a.Receiver.preSampler.Stats())

	// TODO: unify components APIs. Use Start/Stop as non-blocking ways of controlling the blocking Run loop.
	// Like we do with TraceWriter.
	a.Receiver.Run()
<<<<<<< HEAD
	a.Writer.Run()
	a.ScoreEngine.Run()
	a.PriorityEngine.Run()
=======
	a.TraceWriter.Start()
	a.StatsWriter.Start()
	a.ServiceWriter.Start()
	a.Concentrator.Start()
	a.ScoreSampler.Run()
	if a.PrioritySampler != nil {
		a.PrioritySampler.Run()
	}
>>>>>>> 33b1bab3

	for {
		select {
		case t := <-a.Receiver.traces:
			a.Process(t)
<<<<<<< HEAD
		case <-flushTicker.C:
			p := model.AgentPayload{
				HostName: a.conf.HostName,
				Env:      a.conf.DefaultEnv,
			}
			var wg sync.WaitGroup
			wg.Add(2)
			go func() {
				defer watchdog.LogOnPanic()
				p.Stats = a.Concentrator.Flush()
				wg.Done()
			}()
			go func() {
				defer watchdog.LogOnPanic()
				// Serializing both flushes, classic agent sampler and distributed sampler,
				// in most cases only one will be used, so in mainstream case there should
				// be no performance issue, only in transitionnal mode can both contain data.
				p.Traces = a.ScoreEngine.Flush()
				p.Traces = append(p.Traces, a.PriorityEngine.Flush()...)
				wg.Done()
			}()

			wg.Wait()
			p.SetExtra(languageHeaderKey, a.Receiver.Languages())

			a.Writer.InPayloads <- p
=======
>>>>>>> 33b1bab3
		case <-watchdogTicker.C:
			a.watchdog()
		case <-a.exit:
			log.Info("exiting")
			close(a.Receiver.exit)
<<<<<<< HEAD
			a.Writer.Stop()
			a.ScoreEngine.Stop()
			a.PriorityEngine.Stop()
=======
			a.Concentrator.Stop()
			a.TraceWriter.Stop()
			a.StatsWriter.Stop()
			a.ServiceWriter.Stop()
			a.ScoreSampler.Stop()
			if a.PrioritySampler != nil {
				a.PrioritySampler.Stop()
			}
>>>>>>> 33b1bab3
			return
		}
	}
}

// Process is the default work unit that receives a trace, transforms it and
// passes it downstream.
func (a *Agent) Process(t model.Trace) {
	if len(t) == 0 {
		// XXX Should never happen since we reject empty traces during
		// normalization.
		log.Debugf("skipping received empty trace")
		return
	}

	root := t.GetRoot()

	// We get the address of the struct holding the stats associated to no tags
	// TODO: get the real tagStats related to this trace payload.
	ts := a.Receiver.stats.GetTagStats(info.Tags{})

<<<<<<< HEAD
	var samplers []*Sampler
	priority, ok := root.Metrics[samplingPriorityKey]
	// Send traces to possibly several score engines.
	if ok {
		// If Priority is defined, send to priority sampling, regardless of priority value.
		// The sampler will keep or discard the trace, but we send everything so that it
		// gets the big picture and can set the sampling rates accordingly.
		samplers = append(samplers, a.PriorityEngine)
	}
	if priority == 0 {
		// Use score engine for traces with no priority or priority set to 0
		samplers = append(samplers, a.ScoreEngine)
	}

	priorityPtr := &ts.TracesPriorityNone
	if ok {
		if priority < 0 {
			priorityPtr = &ts.TracesPriorityNeg
		} else if priority == 0 {
			priorityPtr = &ts.TracesPriority0
		} else if priority == 1 {
			priorityPtr = &ts.TracesPriority1
		} else {
			priorityPtr = &ts.TracesPriority2
=======
	// We choose the sampler dynamically, depending on trace content,
	// it has a sampling priority info (wether 0 or 1 or more) we respect
	// this by using priority sampler. Else, use default score sampler.
	s := a.ScoreSampler
	priorityPtr := &ts.TracesPriorityNone
	if a.PrioritySampler != nil {
		if priority, ok := root.Metrics[samplingPriorityKey]; ok {
			s = a.PrioritySampler

			if priority == 0 {
				priorityPtr = &ts.TracesPriority0
			} else if priority == 1 {
				priorityPtr = &ts.TracesPriority1
			} else {
				priorityPtr = &ts.TracesPriority2
			}
>>>>>>> 33b1bab3
		}
	}
	atomic.AddInt64(priorityPtr, 1)

	if root.End() < model.Now()-2*a.conf.BucketInterval.Nanoseconds() {
		log.Errorf("skipping trace with root too far in past, root:%v", *root)

		atomic.AddInt64(&ts.TracesDropped, 1)
		atomic.AddInt64(&ts.SpansDropped, int64(len(t)))
		return
	}

	for _, f := range a.Filters {
		if f.Keep(root) {
			continue
		}

		log.Debugf("rejecting trace by filter: %T  %v", f, *root)
		atomic.AddInt64(&ts.TracesFiltered, 1)
		atomic.AddInt64(&ts.SpansFiltered, int64(len(t)))

		return
	}

	rate := sampler.GetTraceAppliedSampleRate(root)
	rate *= a.Receiver.preSampler.Rate()
	sampler.SetTraceAppliedSampleRate(root, rate)

	// Need to do this computation before entering the concentrator
	// as they access the Metrics map, which is not thread safe.
	t.ComputeTopLevel()
	wt := model.NewWeightedTrace(t, root)

	sublayers := model.ComputeSublayers(t)
	model.SetSublayersOnSpan(root, sublayers)

	for i := range t {
		quantizer.Quantize(t[i])
		t[i].Truncate()
	}

	pt := processedTrace{
		Trace:         t,
		WeightedTrace: wt,
		Root:          root,
		Env:           a.conf.DefaultEnv,
		Sublayers:     sublayers,
	}
	if tenv := t.GetEnv(); tenv != "" {
		pt.Env = tenv
	}

	go func() {
		defer watchdog.LogOnPanic()
		// Everything is sent to concentrator for stats, regardless of sampling.
		a.Concentrator.Add(pt)

	}()
	for _, s := range samplers {
		sampler := s
		go func() {
			defer watchdog.LogOnPanic()
			sampler.Add(pt)
		}()
	}
}

func (a *Agent) watchdog() {
	var wi watchdog.Info
	wi.CPU = watchdog.CPU()
	wi.Mem = watchdog.Mem()
	wi.Net = watchdog.Net()

	if float64(wi.Mem.Alloc) > a.conf.MaxMemory && a.conf.MaxMemory > 0 {
		a.die("exceeded max memory (current=%d, max=%d)", wi.Mem.Alloc, int64(a.conf.MaxMemory))
	}
	if int(wi.Net.Connections) > a.conf.MaxConnections && a.conf.MaxConnections > 0 {
		a.die("exceeded max connections (current=%d, max=%d)", wi.Net.Connections, a.conf.MaxConnections)
	}

	info.UpdateWatchdogInfo(wi)

	// Adjust pre-sampling dynamically
	rate, err := sampler.CalcPreSampleRate(a.conf.MaxCPU, wi.CPU.UserAvg, a.Receiver.preSampler.RealRate())
	if rate > a.conf.PreSampleRate {
		rate = a.conf.PreSampleRate
	}
	if err != nil {
		log.Warnf("problem computing pre-sample rate: %v", err)
	}
	a.Receiver.preSampler.SetRate(rate)
	a.Receiver.preSampler.SetError(err)

	info.UpdatePreSampler(*a.Receiver.preSampler.Stats())
}<|MERGE_RESOLUTION|>--- conflicted
+++ resolved
@@ -75,22 +75,11 @@
 		statsChan,
 	)
 	f := filters.Setup(conf)
-<<<<<<< HEAD
-	ss := NewScoreEngine(conf)
-	ps := NewPriorityEngine(conf, dynConf)
-=======
-
 	ss := NewScoreSampler(conf, sampledTraceChan)
-	var ps *Sampler
-	if conf.PrioritySampling {
-		// Use priority sampling for distributed tracing only if conf says so
-		// TODO: remove the option once comfortable ; as it is true by default.
-		ps = NewPrioritySampler(conf, dynConf, sampledTraceChan)
-	}
+	ps := NewPrioritySampler(conf, dynConf, sampledTraceChan)
 	tw := writer.NewTraceWriter(conf, sampledTraceChan)
 	sw := writer.NewStatsWriter(conf, statsChan)
 	svcW := writer.NewServiceWriter(conf, serviceChan)
->>>>>>> 33b1bab3
 
 	// wire components together
 	tw.InTraces = sampledTraceChan
@@ -127,73 +116,28 @@
 	// TODO: unify components APIs. Use Start/Stop as non-blocking ways of controlling the blocking Run loop.
 	// Like we do with TraceWriter.
 	a.Receiver.Run()
-<<<<<<< HEAD
-	a.Writer.Run()
-	a.ScoreEngine.Run()
-	a.PriorityEngine.Run()
-=======
 	a.TraceWriter.Start()
 	a.StatsWriter.Start()
 	a.ServiceWriter.Start()
 	a.Concentrator.Start()
 	a.ScoreSampler.Run()
-	if a.PrioritySampler != nil {
-		a.PrioritySampler.Run()
-	}
->>>>>>> 33b1bab3
+	a.PrioritySampler.Run()
 
 	for {
 		select {
 		case t := <-a.Receiver.traces:
 			a.Process(t)
-<<<<<<< HEAD
-		case <-flushTicker.C:
-			p := model.AgentPayload{
-				HostName: a.conf.HostName,
-				Env:      a.conf.DefaultEnv,
-			}
-			var wg sync.WaitGroup
-			wg.Add(2)
-			go func() {
-				defer watchdog.LogOnPanic()
-				p.Stats = a.Concentrator.Flush()
-				wg.Done()
-			}()
-			go func() {
-				defer watchdog.LogOnPanic()
-				// Serializing both flushes, classic agent sampler and distributed sampler,
-				// in most cases only one will be used, so in mainstream case there should
-				// be no performance issue, only in transitionnal mode can both contain data.
-				p.Traces = a.ScoreEngine.Flush()
-				p.Traces = append(p.Traces, a.PriorityEngine.Flush()...)
-				wg.Done()
-			}()
-
-			wg.Wait()
-			p.SetExtra(languageHeaderKey, a.Receiver.Languages())
-
-			a.Writer.InPayloads <- p
-=======
->>>>>>> 33b1bab3
 		case <-watchdogTicker.C:
 			a.watchdog()
 		case <-a.exit:
 			log.Info("exiting")
 			close(a.Receiver.exit)
-<<<<<<< HEAD
-			a.Writer.Stop()
-			a.ScoreEngine.Stop()
-			a.PriorityEngine.Stop()
-=======
 			a.Concentrator.Stop()
 			a.TraceWriter.Stop()
 			a.StatsWriter.Stop()
 			a.ServiceWriter.Stop()
 			a.ScoreSampler.Stop()
-			if a.PrioritySampler != nil {
-				a.PrioritySampler.Stop()
-			}
->>>>>>> 33b1bab3
+			a.PrioritySampler.Stop()
 			return
 		}
 	}
@@ -215,7 +159,6 @@
 	// TODO: get the real tagStats related to this trace payload.
 	ts := a.Receiver.stats.GetTagStats(info.Tags{})
 
-<<<<<<< HEAD
 	var samplers []*Sampler
 	priority, ok := root.Metrics[samplingPriorityKey]
 	// Send traces to possibly several score engines.
@@ -223,11 +166,11 @@
 		// If Priority is defined, send to priority sampling, regardless of priority value.
 		// The sampler will keep or discard the trace, but we send everything so that it
 		// gets the big picture and can set the sampling rates accordingly.
-		samplers = append(samplers, a.PriorityEngine)
+		samplers = append(samplers, a.PrioritySampler)
 	}
 	if priority == 0 {
 		// Use score engine for traces with no priority or priority set to 0
-		samplers = append(samplers, a.ScoreEngine)
+		samplers = append(samplers, a.ScoreSampler)
 	}
 
 	priorityPtr := &ts.TracesPriorityNone
@@ -240,24 +183,6 @@
 			priorityPtr = &ts.TracesPriority1
 		} else {
 			priorityPtr = &ts.TracesPriority2
-=======
-	// We choose the sampler dynamically, depending on trace content,
-	// it has a sampling priority info (wether 0 or 1 or more) we respect
-	// this by using priority sampler. Else, use default score sampler.
-	s := a.ScoreSampler
-	priorityPtr := &ts.TracesPriorityNone
-	if a.PrioritySampler != nil {
-		if priority, ok := root.Metrics[samplingPriorityKey]; ok {
-			s = a.PrioritySampler
-
-			if priority == 0 {
-				priorityPtr = &ts.TracesPriority0
-			} else if priority == 1 {
-				priorityPtr = &ts.TracesPriority1
-			} else {
-				priorityPtr = &ts.TracesPriority2
-			}
->>>>>>> 33b1bab3
 		}
 	}
 	atomic.AddInt64(priorityPtr, 1)
