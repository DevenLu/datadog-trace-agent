package info

import (
	"encoding/json"
	"expvar" // automatically publish `/debug/vars` on HTTP port
	"fmt"
	"io"
	"net/http"
	"os"
	"strconv"
	"strings"
	"sync"
	"text/template"
	"time"

	"github.com/DataDog/datadog-trace-agent/config"
	"github.com/DataDog/datadog-trace-agent/sampler"
	"github.com/DataDog/datadog-trace-agent/watchdog"
)

var (
	infoMu              sync.RWMutex
<<<<<<< HEAD
	languages           []string
	receiverStats       []tagStats    // only for the last minute
=======
	receiverStats       []TagStats    // only for the last minute
>>>>>>> e9ac2ad1
	endpointStats       EndpointStats // only for the last minute
	watchdogInfo        watchdog.Info
	samplerInfo         SamplerInfo
	prioritySamplerInfo SamplerInfo
	rateByService       map[string]float64
	preSamplerStats     sampler.PreSamplerStats
	start               = time.Now()
	once                sync.Once
	infoTmpl            *template.Template
	notRunningTmpl      *template.Template
	errorTmpl           *template.Template
)

const (
	infoTmplSrc = `{{.Banner}}
{{.Program}}
{{.Banner}}

  Pid: {{.Status.Pid}}
  Uptime: {{.Status.Uptime}} seconds
  Mem alloc: {{.Status.MemStats.Alloc}} bytes

  Hostname: {{.Status.Config.HostName}}
  Receiver: {{.Status.Config.ReceiverHost}}:{{.Status.Config.ReceiverPort}}
  API Endpoint: {{.Status.Config.APIEndpoint}}{{ range $i, $ts := .Status.Receiver }}

  --- Receiver stats (1 min) ---

  -> tags: {{if $ts.Tags.Lang}}{{ $ts.Tags.Lang }}, {{ $ts.Tags.LangVersion }}, {{ $ts.Tags.Interpreter }}, {{ $ts.Tags.TracerVersion }}{{else}}None{{end}}

    Traces received: {{ $ts.Stats.TracesReceived }} ({{ $ts.Stats.TracesBytes }} bytes)
    Spans received: {{ $ts.Stats.SpansReceived }}
    Services received: {{ $ts.Stats.ServicesReceived }} ({{ $ts.Stats.ServicesBytes }} bytes)
    Total data received: {{ add $ts.Stats.TracesBytes $ts.Stats.ServicesBytes }} bytes{{if gt $ts.Stats.TracesDropped 0}}

    WARNING: Traces dropped: {{ $ts.Stats.TracesDropped }}
    {{end}}{{if gt $ts.Stats.SpansDropped 0}}WARNING: Spans dropped: {{ $ts.Stats.SpansDropped }}{{end}}

  ------------------------------{{end}}
{{ range $key, $value := .Status.RateByService }}
  Sample rate for '{{ $key }}': {{percent $value}} %{{ end }}{{if lt .Status.PreSampler.Rate 1.0}}

  WARNING: Pre-sampling traces: {{percent .Status.PreSampler.Rate}} %
{{end}}{{if .Status.PreSampler.Error}}  WARNING: Pre-sampler: {{.Status.PreSampler.Error}}
{{end}}

  Bytes sent (1 min): {{add .Status.Endpoint.TracesBytes .Status.Endpoint.ServicesBytes}}
  Traces sent (1 min): {{.Status.Endpoint.TracesCount}}
  Stats sent (1 min): {{.Status.Endpoint.TracesStats}}
{{if gt .Status.Endpoint.TracesPayloadError 0}}  WARNING: Traces API errors (1 min): {{.Status.Endpoint.TracesPayloadError}}/{{.Status.Endpoint.TracesPayload}}
{{end}}{{if gt .Status.Endpoint.ServicesPayloadError 0}}  WARNING: Services API errors (1 min): {{.Status.Endpoint.ServicesPayloadError}}/{{.Status.Endpoint.ServicesPayload}}
{{end}}
`
	notRunningTmplSrc = `{{.Banner}}
{{.Program}}
{{.Banner}}

  Not running (port {{.ReceiverPort}})

`
	errorTmplSrc = `{{.Banner}}
{{.Program}}
{{.Banner}}

  Error: {{.Error}}
  URL: {{.URL}}

`
)

// UpdateReceiverStats updates internal stats about the receiver
func UpdateReceiverStats(rs *ReceiverStats) {
	infoMu.Lock()
	defer infoMu.Unlock()
	rs.RLock()
	defer rs.RUnlock()

	s := make([]TagStats, 0, len(rs.Stats))
	for _, tagStats := range rs.Stats {
		if !tagStats.isEmpty() {
			s = append(s, *tagStats)
		}
	}

	receiverStats = s
	languages = rs.Languages()
}

func Languages() []string {
	infoMu.Lock()
	defer infoMu.Unlock()

	return languages
}

func publishReceiverStats() interface{} {
	infoMu.RLock()
	defer infoMu.RUnlock()
	return receiverStats
}

// UpdateEndpointStats updates internal stats about API endpoints
func UpdateEndpointStats(es EndpointStats) {
	infoMu.Lock()
	defer infoMu.Unlock()
	endpointStats = es
}

func publishEndpointStats() interface{} {
	infoMu.RLock()
	defer infoMu.RUnlock()
	return endpointStats
}

// UpdateSamplerInfo updates internal stats about signature sampling
func UpdateSamplerInfo(ss SamplerInfo) {
	infoMu.Lock()
	defer infoMu.Unlock()

	samplerInfo = ss
}

func publishSamplerInfo() interface{} {
	infoMu.RLock()
	defer infoMu.RUnlock()
	return samplerInfo
}

// UpdatePrioritySamplerInfo updates internal stats about priority sampking
func UpdatePrioritySamplerInfo(ss SamplerInfo) {
	infoMu.Lock()
	defer infoMu.Unlock()

	prioritySamplerInfo = ss
}

func publishPrioritySamplerInfo() interface{} {
	infoMu.RLock()
	defer infoMu.RUnlock()
	return prioritySamplerInfo
}

// UpdateRateByService updates the RateByService map
func UpdateRateByService(rbs map[string]float64) {
	infoMu.Lock()
	defer infoMu.Unlock()
	rateByService = rbs
}

func publishRateByService() interface{} {
	infoMu.RLock()
	defer infoMu.RUnlock()
	return rateByService
}

// UpdateWatchdogInfo updates internal stats about the watchdog
func UpdateWatchdogInfo(wi watchdog.Info) {
	infoMu.Lock()
	defer infoMu.Unlock()
	watchdogInfo = wi
}

func publishWatchdogInfo() interface{} {
	infoMu.RLock()
	defer infoMu.RUnlock()
	return watchdogInfo
}

// UpdatePreSampler updates internal stats about the pre-sampling
func UpdatePreSampler(ss sampler.PreSamplerStats) {
	infoMu.Lock()
	defer infoMu.Unlock()
	preSamplerStats = ss
}

func publishPreSamplerStats() interface{} {
	infoMu.RLock()
	defer infoMu.RUnlock()
	return preSamplerStats
}

func publishUptime() interface{} {
	return int(time.Since(start) / time.Second)
}

type infoString string

func (s infoString) String() string { return string(s) }

// InitInfo initializes the info structure. It should be called only once.
func InitInfo(conf *config.AgentConfig) error {
	var err error

	funcMap := template.FuncMap{
		"add": func(a, b int64) int64 {
			return a + b
		},
		"percent": func(v float64) string {
			return fmt.Sprintf("%02.1f", v*100)
		},
	}

	once.Do(func() {
		expvar.NewInt("pid").Set(int64(os.Getpid()))
		expvar.Publish("uptime", expvar.Func(publishUptime))
		expvar.Publish("version", expvar.Func(publishVersion))
		expvar.Publish("receiver", expvar.Func(publishReceiverStats))
		expvar.Publish("endpoint", expvar.Func(publishEndpointStats))
		expvar.Publish("sampler", expvar.Func(publishSamplerInfo))
		expvar.Publish("prioritysampler", expvar.Func(publishPrioritySamplerInfo))
		expvar.Publish("ratebyservice", expvar.Func(publishRateByService))
		expvar.Publish("watchdog", expvar.Func(publishWatchdogInfo))
		expvar.Publish("presampler", expvar.Func(publishPreSamplerStats))

		c := *conf
		c.APIKey = "" // should not be exported by JSON, but just to make sure
		var buf []byte
		buf, err = json.Marshal(&c)
		if err != nil {
			return
		}

		// We keep a static copy of the config, already marshalled and stored
		// as a plain string. This saves the hassle of rebuilding it all the time
		// and avoids race issues as the source object is never used again.
		// Config is parsed at the beginning and never changed again, anyway.
		expvar.Publish("config", infoString(string(buf)))

		infoTmpl, err = template.New("info").Funcs(funcMap).Parse(infoTmplSrc)
		if err != nil {
			return
		}

		notRunningTmpl, err = template.New("infoNotRunning").Parse(notRunningTmplSrc)
		if err != nil {
			return
		}

		errorTmpl, err = template.New("infoError").Parse(errorTmplSrc)
		if err != nil {
			return
		}
	})

	return err
}

// StatusInfo is what we use to parse expvar response.
// It does not need to contain all the fields, only those we need
// to display when called with `-info` as JSON unmarshaller will
// automatically ignore extra fields.
type StatusInfo struct {
	CmdLine  []string `json:"cmdline"`
	Pid      int      `json:"pid"`
	Uptime   int      `json:"uptime"`
	MemStats struct {
		Alloc uint64
	} `json:"memstats"`
	Version       infoVersion             `json:"version"`
	Receiver      []TagStats              `json:"receiver"`
	RateByService map[string]float64      `json:"ratebyservice"`
	Endpoint      EndpointStats           `json:"endpoint"`
	Watchdog      watchdog.Info           `json:"watchdog"`
	PreSampler    sampler.PreSamplerStats `json:"presampler"`
	Config        config.AgentConfig      `json:"config"`
}

func getProgramBanner(version string) (string, string) {
	program := fmt.Sprintf("Trace Agent (v %s)", version)
	banner := strings.Repeat("=", len(program))

	return program, banner
}

// Info writes a standard info message describing the running agent.
// This is not the current program, but an already running program,
// which we query with an HTTP request.
//
// If error is nil, means the program is running.
// If not, it displays a pretty-printed message anyway (for support)
//
// Typical output of 'trace-agent -info' when agent is running:
//
// -----8<-------------------------------------------------------
// ======================
// Trace Agent (v 0.99.0)
// ======================
//
//   Pid: 38149
//   Uptime: 15 seconds
//   Mem alloc: 773552 bytes
//
//   Hostname: localhost.localdomain
//   Receiver: localhost:8126
//   API Endpoint: https://trace.agent.datadoghq.com
//
//   Bytes received (1 min): 10000
//   Traces received (1 min): 240
//   Spans received (1 min): 360
//   WARNING: Traces dropped (1 min): 5
//   WARNING: Spans dropped (1 min): 10
//   WARNING: Pre-sampling traces: 26.0 %
//   WARNING: Pre-sampler: raising pre-sampling rate from 2.9 % to 5.0 %
//
//   Bytes sent (1 min): 3245
//   Traces sent (1 min): 6
//   Stats sent (1 min): 60
//   WARNING: Traces API errors (1 min): 1/3
//   WARNING: Services API errors (1 min): 1/1
//
// -----8<-------------------------------------------------------
//
// The "WARNING:" lines are hidden if there's nothing dropped or no errors.
//
// Typical output of 'trace-agent -info' when agent is not running:
//
// -----8<-------------------------------------------------------
// ======================
// Trace Agent (v 0.99.0)
// ======================
//
//   Not running (port 8126)
//
// -----8<-------------------------------------------------------
//
// Typical output of 'trace-agent -info' when something unexpected happened,
// for instance we're connecting to an HTTP server that serves an inadequate
// response, or there's a bug, or... :
//
// -----8<-------------------------------------------------------
// ======================
// Trace Agent (v 0.99.0)
// ======================
//
//   Error: json: cannot unmarshal number into Go value of type main.StatusInfo
//   URL: http://localhost:8126/debug/vars
//
// -----8<-------------------------------------------------------
//
func Info(w io.Writer, conf *config.AgentConfig) error {
	host := conf.ReceiverHost
	if host == "0.0.0.0" {
		host = "127.0.0.1" // [FIXME:christian] not fool-proof
	}
	url := "http://localhost:" + strconv.Itoa(conf.ReceiverPort) + "/debug/vars"
	client := http.Client{Timeout: 3 * time.Second}
	resp, err := client.Get(url)
	if err != nil {
		// OK, here, we can't even make an http call on the agent port,
		// so we can assume it's not even running, or at least, not with
		// these parameters. We display the port as a hint on where to
		// debug further, this is where the expvar JSON should come from.
		program, banner := getProgramBanner(Version)
		_ = notRunningTmpl.Execute(w, struct {
			Banner       string
			Program      string
			ReceiverPort int
		}{
			Banner:       banner,
			Program:      program,
			ReceiverPort: conf.ReceiverPort,
		})
		return err
	}

	defer resp.Body.Close() // OK to defer, this is not on hot path

	var info StatusInfo
	if err := json.NewDecoder(resp.Body).Decode(&info); err != nil {
		program, banner := getProgramBanner(Version)
		_ = errorTmpl.Execute(w, struct {
			Banner  string
			Program string
			Error   error
			URL     string
		}{
			Banner:  banner,
			Program: program,
			Error:   err,
			URL:     url,
		})
		return err
	}

	// display the remote program version, now that we know it
	program, banner := getProgramBanner(info.Version.Version)

	// remove the default service and env, it can be inferred from other
	// values so has little added-value and could be confusing for users.
	// Besides, if one still really wants it:
	// curl http://localhost:8126/degug/vars would show it.
	if info.RateByService != nil {
		delete(info.RateByService, "service:,env:")
	}

	err = infoTmpl.Execute(w, struct {
		Banner  string
		Program string
		Status  *StatusInfo
	}{
		Banner:  banner,
		Program: program,
		Status:  &info,
	})
	if err != nil {
		return err
	}
	return nil
}<|MERGE_RESOLUTION|>--- conflicted
+++ resolved
@@ -20,12 +20,8 @@
 
 var (
 	infoMu              sync.RWMutex
-<<<<<<< HEAD
 	languages           []string
-	receiverStats       []tagStats    // only for the last minute
-=======
 	receiverStats       []TagStats    // only for the last minute
->>>>>>> e9ac2ad1
 	endpointStats       EndpointStats // only for the last minute
 	watchdogInfo        watchdog.Info
 	samplerInfo         SamplerInfo
