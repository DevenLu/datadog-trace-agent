--- conflicted
+++ resolved
@@ -52,7 +52,6 @@
 	rs.RUnlock()
 }
 
-<<<<<<< HEAD
 // Languages returns the set of languages reporting traces to the Agent.
 func (rs *ReceiverStats) Languages() []string {
 	langSet := make(map[string]bool)
@@ -72,9 +71,7 @@
 	return langs
 }
 
-=======
 // Reset resets the ReceiverStats internal data
->>>>>>> e9ac2ad1
 func (rs *ReceiverStats) Reset() {
 	rs.Lock()
 	for key, tagStats := range rs.Stats {
